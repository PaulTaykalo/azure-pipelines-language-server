--- conflicted
+++ resolved
@@ -32,7 +32,6 @@
         parentNodes = parentNodes.slice(1);
       }
 
-<<<<<<< HEAD
       result.items = autoComplete.buildAutocompletionFromKuberProperties(parentNodes, node);
       
       if(!(node && (node.value && node.value.kind === Kind.SCALAR) || node.kind === Kind.SCALAR)){
@@ -41,15 +40,7 @@
             result.items.push(compItem);
         });
       }
-=======
-      }    
-
-      let snip = new snippetAutocompletor(document);
-      snip.provideSnippetAutocompletor().forEach(compItem => {
-        result.items.push(compItem);
-      });
->>>>>>> 69b8703b
-
+      
       return result;
     });
   } 
